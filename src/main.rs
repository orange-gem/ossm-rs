--- conflicted
+++ resolved
@@ -84,16 +84,10 @@
     #[cfg(feature = "board_dummy")]
     let pins = {
         Pins {
-<<<<<<< HEAD
             rs485_rx: peripherals.GPIO35.degrade(),
             rs485_tx: peripherals.GPIO37.degrade(),
-            rs485_receive_enable: Some(peripherals.GPIO36.degrade()),
+            rs485_transmit_enable: None,
             rs485_receive_enable_inv: None,
-=======
-            rs485_rx: peripherals.GPIO38.degrade(),
-            rs485_tx: peripherals.GPIO39.degrade(),
-            rs485_dtr: Some(peripherals.GPIO40.degrade()),
->>>>>>> b73c8b84
         }
     };
 
